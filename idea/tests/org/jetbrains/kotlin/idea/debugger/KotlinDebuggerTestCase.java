--- conflicted
+++ resolved
@@ -32,7 +32,6 @@
 import com.intellij.psi.PsiClass;
 import com.intellij.psi.search.GlobalSearchScope;
 import com.intellij.testFramework.UsefulTestCase;
-import com.intellij.testFramework.IdeaTestUtil;
 import com.intellij.xdebugger.XDebugSession;
 import org.jetbrains.annotations.NotNull;
 import org.jetbrains.kotlin.asJava.FakeLightClassForFileOfPackage;
@@ -43,12 +42,8 @@
 import org.jetbrains.kotlin.load.kotlin.PackagePartClassUtils;
 import org.jetbrains.kotlin.name.FqName;
 import org.jetbrains.kotlin.psi.KtFile;
-<<<<<<< HEAD
 import org.jetbrains.kotlin.idea.test.ConfigLibraryUtil;
-import org.jetbrains.kotlin.test.JetTestUtils;
-=======
 import org.jetbrains.kotlin.test.KotlinTestUtils;
->>>>>>> 23e35ab1
 import org.jetbrains.kotlin.test.MockLibraryUtil;
 import org.junit.ComparisonFailure;
 
@@ -135,16 +130,12 @@
             MockLibraryUtil.compileKotlin(sourcesDir, new File(outputDir), CUSTOM_LIBRARY_JAR.getPath());
 
             List<String> options = Arrays.asList("-d", outputDir, "-classpath", ForTestCompileRuntime.runtimeJarForTests().getPath());
-<<<<<<< HEAD
-            JetTestUtils.compileJavaFiles(findJavaFiles(new File(sourcesDir)), options);
-=======
             try {
                 KotlinTestUtils.compileJavaFiles(findJavaFiles(new File(sourcesDir)), options);
             }
             catch (IOException e) {
                 throw new RuntimeException(e);
             }
->>>>>>> 23e35ab1
 
             IS_TINY_APP_COMPILED = true;
         }
